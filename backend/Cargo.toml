--- conflicted
+++ resolved
@@ -9,14 +9,9 @@
 actix-web = "4"
 serde = {version = "1.0", features = ["derive"]}
 serde_json = "1.0.108"
-<<<<<<< HEAD
 redis = { version = "0.23.3", features = ["r2d2"] }
 r2d2 = "0.8.10"
-sqlx = { version = "0.7.2", features = [ "runtime-tokio-rustls", "postgres" ] }
-=======
-redis = "0.23.3"
 sqlx = { version = "0.7.3", features = [ "runtime-tokio-rustls", "postgres" ] }
->>>>>>> 24cb20aa
 async-trait = {version = "0.1.74"}
 uuid = {version = "1.5.0", features = ["v4"]}
 chrono = "0.4.31"
